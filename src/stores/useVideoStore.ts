import { create } from "zustand";
import { persist } from "zustand/middleware";

export interface Video {
  id: string;
  url: string;
  title: string;
  artist?: string;
}

export const DEFAULT_VIDEOS: Video[] = [
  {
    id: "0pP3ZjMDzF4",
    url: "https://youtu.be/0pP3ZjMDzF4",
    title: "Make Something Wonderful",
    artist: "Steve Jobs",
  },
  {
    id: "EKBVLzOZyLw",
    url: "https://youtu.be/EKBVLzOZyLw",
    title: "On Focus",
    artist: "Jony Ive",
  },
  {
    id: "wLb9g_8r-mE",
    url: "https://youtu.be/wLb9g_8r-mE",
    title: "A Conversation with Jony Ive",
    artist: "Jony Ive",
  },
  {
    id: "3vq9p00T08I",
    url: "https://youtu.be/3vq9p00T08I",
    title: "Macintosh (1984)",
    artist: "Apple Computer",
  },
  {
    id: "2B-XwPjn9YY",
    url: "https://youtu.be/2B-XwPjn9YY",
    title: "Macintosh Introduction (1984)",
    artist: "Steve Jobs",
  },
  {
    id: "VFP-VZtgb0s",
    url: "https://youtu.be/VFP-VZtgb0s",
    title: "iMac G3 vs PC Simplicity (1998)",
    artist: "Apple Computer",
  },
  {
    id: "dtaSDVpAo4c",
    url: "https://youtu.be/dtaSDVpAo4c",
    title: "Apple Back on Track (1998)",
    artist: "Steve Jobs",
  },
  {
    id: "Ko4V3G4NqII",
    url: "https://youtu.be/Ko4V3G4NqII",
    title: "Mac OS X Introduction Part 1 (2000)",
    artist: "Steve Jobs",
  },
  {
    id: "6-fkYFV7rOY",
    url: "https://youtu.be/6-fkYFV7rOY",
    title: "Mac OS X Introduction Part 2 (2000)",
    artist: "Steve Jobs",
  },
  {
    id: "mE_bDNaYAr8",
    url: "https://youtu.be/mE_bDNaYAr8",
    title: "iPod Ad (2001)",
    artist: "Apple Computer",
  },
  {
    id: "Mc_FiHTITHE",
    url: "https://youtu.be/Mc_FiHTITHE",
    title: "iPod Introduction (2001)",
    artist: "Steve Jobs",
  },
  {
    id: "b5P3QDm61go",
    url: "https://youtu.be/b5P3QDm61go",
    title: "iMac G4 \"Lamp\" Ad (2002)",
    artist: "Apple Computer",
  },
  {
    id: "TDVYfgRoVAo",
    url: "https://youtu.be/TDVYfgRoVAo",
    title: "iMac G4 Introduction (2002)",
    artist: "Steve Jobs",
  },
  {
    id: "9AJ1oSXlzCo",
    url: "https://youtu.be/9AJ1oSXlzCo",
    title: "iPod Nano Ad (2005)",
    artist: "Apple Computer",
  },
  {
    id: "VQKMoT-6XSg",
    url: "https://youtu.be/VQKMoT-6XSg?si=XzKqJ_mnXDH_P4zH",
    title: "iPhone Introduction (2007)",
    artist: "Steve Jobs",
  },
  {
    id: "dMBW1G4U54g",
    url: "https://youtu.be/dMBW1G4U54g",
    title: "MacBook Air Ad (2008)",
    artist: "Apple Computer",
  },
  {
    id: "KEaLJpFxR9Q",
    url: "https://www.youtube.com/watch?v=KEaLJpFxR9Q",
    title: "iPhone 4 Ad (2010)",
    artist: "Apple Computer",
  },
  {
    id: "b6-yFqenAy4",
    url: "https://www.youtube.com/watch?v=b6-yFqenAy4",
    title: "iPhone 4 Introduction (2010)",
    artist: "Steve Jobs",
  },
];

interface VideoStoreState {
  videos: Video[];
  currentIndex: number;
  loopAll: boolean;
  loopCurrent: boolean;
  isShuffled: boolean;
  isPlaying: boolean;
  // actions
  setVideos: (videos: Video[] | ((prev: Video[]) => Video[])) => void;
  setCurrentIndex: (index: number) => void;
  setLoopAll: (val: boolean) => void;
  setLoopCurrent: (val: boolean) => void;
  setIsShuffled: (val: boolean) => void;
  togglePlay: () => void;
  setIsPlaying: (val: boolean) => void;
}

const CURRENT_VIDEO_STORE_VERSION = 6; // Increment version to force migration

// Safe state validation function
const validateState = (state: Partial<VideoStoreState>): VideoStoreState => {
  const videos = Array.isArray(state.videos) ? state.videos : DEFAULT_VIDEOS;
  const currentIndex = typeof state.currentIndex === 'number' ? state.currentIndex : 0;
  
  // Ensure currentIndex is within bounds
  const safeCurrentIndex = Math.max(0, Math.min(currentIndex, videos.length - 1));
  
  return {
    videos,
    currentIndex: safeCurrentIndex,
    loopAll: typeof state.loopAll === 'boolean' ? state.loopAll : true,
    loopCurrent: typeof state.loopCurrent === 'boolean' ? state.loopCurrent : false,
    isShuffled: typeof state.isShuffled === 'boolean' ? state.isShuffled : false,
    isPlaying: false, // Always start with not playing
    // Include all required methods (they'll be added by the create function)
    setVideos: (() => {}) as any,
    setCurrentIndex: (() => {}) as any,
    setLoopAll: (() => {}) as any,
    setLoopCurrent: (() => {}) as any,
    setIsShuffled: (() => {}) as any,
    togglePlay: (() => {}) as any,
    setIsPlaying: (() => {}) as any,
  };
};

const getInitialState = () => ({
  videos: DEFAULT_VIDEOS,
  currentIndex: 0,
  loopAll: true,
  loopCurrent: false,
  isShuffled: false,
  isPlaying: false,
});

export const useVideoStore = create<VideoStoreState>()(
  persist(
    (set) => ({
      ...getInitialState(),

      setVideos: (videosOrUpdater) => {
        set((state) => {
          const newVideos =
            typeof videosOrUpdater === "function"
              ? (videosOrUpdater as (prev: Video[]) => Video[])(state.videos)
              : videosOrUpdater;
          
          // Validate currentIndex when videos change
          const safeCurrentIndex = Math.max(0, Math.min(state.currentIndex, newVideos.length - 1));
          
          return { 
            videos: newVideos,
            currentIndex: safeCurrentIndex
          } as Partial<VideoStoreState>;
        });
      },
      setCurrentIndex: (index) => set((state) => {
        // Ensure index is within bounds
        const safeIndex = Math.max(0, Math.min(index, state.videos.length - 1));
        return { currentIndex: safeIndex };
      }),
      setLoopAll: (val) => set({ loopAll: val }),
      setLoopCurrent: (val) => set({ loopCurrent: val }),
      setIsShuffled: (val) => set({ isShuffled: val }),
      togglePlay: () => set((state) => ({ isPlaying: !state.isPlaying })),
      setIsPlaying: (val) => set({ isPlaying: val }),
    }),
    {
      name: "ryos:videos",
      version: CURRENT_VIDEO_STORE_VERSION,
      migrate: (persistedState, version) => {
        console.log(
          `Migrating video store from version ${version} to ${CURRENT_VIDEO_STORE_VERSION}`
        );
        
        try {
          // Validate and fix any corrupted state
          const validatedState = validateState(persistedState as Partial<VideoStoreState>);
          
          // For major version changes, reset to defaults
          if (version < CURRENT_VIDEO_STORE_VERSION) {
            return {
              videos: DEFAULT_VIDEOS,
              currentIndex: 0,
              loopAll: validatedState.loopAll,
              loopCurrent: validatedState.loopCurrent,
              isShuffled: validatedState.isShuffled,
            };
          }
          
          return validatedState;
        } catch (error) {
          console.error("Error migrating video store, resetting to defaults:", error);
          return getInitialState();
        }
      },
<<<<<<< HEAD
      // Persist videos array to prevent index out of bounds errors
=======
>>>>>>> cab190bf
      partialize: (state) => ({
        videos: state.videos,
        currentIndex: state.currentIndex,
        loopAll: state.loopAll,
        loopCurrent: state.loopCurrent,
        isShuffled: state.isShuffled,
      }),
    }
  )
); <|MERGE_RESOLUTION|>--- conflicted
+++ resolved
@@ -234,10 +234,7 @@
           return getInitialState();
         }
       },
-<<<<<<< HEAD
       // Persist videos array to prevent index out of bounds errors
-=======
->>>>>>> cab190bf
       partialize: (state) => ({
         videos: state.videos,
         currentIndex: state.currentIndex,
