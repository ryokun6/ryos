--- conflicted
+++ resolved
@@ -56,30 +56,14 @@
     }
   };
 
-<<<<<<< HEAD
   // Handle opening YouTube externally
   const handleOpenYouTube = (e: React.MouseEvent) => {
-=======
-  // Handle adding to Videos (for thumbnail clicks)
-  const handleAddToVideos = (e: React.MouseEvent) => {
->>>>>>> ec9fb86b
     e.stopPropagation();
     window.open(url, "_blank", "noopener,noreferrer");
   };
 
-<<<<<<< HEAD
   // Handle opening link externally
   const handleOpenExternally = (e: React.MouseEvent) => {
-=======
-  // Handle opening in YouTube
-  const handleOpenInYouTube = (e: React.MouseEvent) => {
-    e.stopPropagation();
-    window.open(url, "_blank", "noopener,noreferrer");
-  };
-
-  // Handle opening in Internet Explorer
-  const handleOpenInIE = (e: React.MouseEvent) => {
->>>>>>> ec9fb86b
     e.stopPropagation();
     window.open(url, "_blank", "noopener,noreferrer");
   };
@@ -131,11 +115,11 @@
       <motion.div
         initial={{ opacity: 0, y: 10 }}
         animate={{ opacity: 1, y: 0 }}
-        className={`flex items-center gap-2 p-3 bg-white border border-gray-200 text-[10px] font-geneva-12 ${className}`}
+        className={`flex items-center gap-2 p-3 bg-gray-50 border text-sm font-geneva-12 ${className}`}
         style={{ borderRadius: '3px' }}
       >
-        <Loader2 className="h-3 w-3 animate-spin text-gray-400" />
-        <span className="text-gray-500">Loading preview...</span>
+        <Loader2 className="h-4 w-4 animate-spin text-gray-500" />
+        <span className="text-gray-600">Loading preview...</span>
       </motion.div>
     );
   }
@@ -158,7 +142,6 @@
     return null;
   }
 
-<<<<<<< HEAD
   const handleClick = () => {
     if (isYouTubeUrl(url)) {
       // For YouTube links, launch Videos app
@@ -180,33 +163,21 @@
         initialData: { url: cleanUrl, year: "current" }
       });
     }
-=======
-  // Handle opening original link
-  const handleOpenOriginalLink = (e: React.MouseEvent) => {
-    e.stopPropagation();
-    window.open(url, "_blank", "noopener,noreferrer");
->>>>>>> ec9fb86b
   };
 
   return (
     <motion.div
       initial={{ opacity: 0, y: 10 }}
       animate={{ opacity: 1, y: 0 }}
-      className={`bg-white border border-gray-200 overflow-hidden hover:shadow-md transition-shadow font-geneva-12 ${className}`}
+      className={`bg-white border border-gray-200 overflow-hidden hover:shadow-md transition-shadow cursor-pointer font-geneva-12 ${className}`}
       style={{ borderRadius: '3px' }}
-<<<<<<< HEAD
       onClick={handleClick}
       data-link-preview
-=======
->>>>>>> ec9fb86b
     >
       {isFullWidthThumbnail && metadata.image ? (
         // Full width thumbnail layout with overlay
         <>
-          <div 
-            className="relative aspect-video bg-gray-100 overflow-hidden cursor-pointer"
-            onClick={isYouTubeUrl(url) ? handleAddToVideos : handleOpenInIE}
-          >
+          <div className="relative aspect-video bg-gray-100 overflow-hidden">
             <img
               src={metadata.image}
               alt={metadata.title || "Link preview"}
@@ -254,7 +225,6 @@
                   <span>Add to iPod</span>
                 </button>
                 <button
-<<<<<<< HEAD
                   onClick={handleOpenYouTube}
                   className="flex items-center justify-center gap-1.5 px-3 py-2 text-[12px] bg-gray-100 hover:bg-gray-200 rounded-md transition-colors flex-1"
                   title="Open YouTube"
@@ -262,20 +232,11 @@
                 >
                   <ExternalLink className="h-3 w-3" />
                   <span>Open YouTube</span>
-=======
-                  onClick={handleOpenInYouTube}
-                  className="flex items-center justify-center gap-1.5 px-3 py-2 text-[12px] bg-gray-100 hover:bg-gray-200 rounded-md transition-colors flex-1"
-                  title="Open in YouTube"
-                >
-                  <ExternalLink className="h-3 w-3" />
-                  <span>Open in YouTube</span>
->>>>>>> ec9fb86b
                 </button>
               </div>
             ) : (
               <div className="flex gap-2 pt-2 border-t border-gray-100">
                 <button
-<<<<<<< HEAD
                   onClick={handleOpenExternally}
                   className="flex items-center justify-center gap-1.5 px-3 py-2 text-[12px] bg-gray-100 hover:bg-gray-200 rounded-md transition-colors w-full"
                   title="Open Externally"
@@ -283,14 +244,6 @@
                 >
                   <ExternalLink className="h-3 w-3" />
                   <span>Open Externally</span>
-=======
-                  onClick={handleOpenOriginalLink}
-                  className="flex items-center justify-center gap-1.5 px-3 py-2 text-[12px] bg-gray-100 hover:bg-gray-200 rounded-md transition-colors w-full"
-                  title="Open External Link"
-                >
-                  <ExternalLink className="h-3 w-3" />
-                  <span>Open External Link</span>
->>>>>>> ec9fb86b
                 </button>
               </div>
             )}
@@ -301,10 +254,7 @@
         <>
           <div className="flex">
             {metadata.image && (
-              <div 
-                className="w-20 h-12 bg-gray-100 relative overflow-hidden flex-shrink-0 cursor-pointer"
-                onClick={isYouTubeUrl(url) ? handleAddToVideos : handleOpenInIE}
-              >
+              <div className="w-20 h-12 bg-gray-100 relative overflow-hidden flex-shrink-0">
                 <img
                   src={metadata.image}
                   alt={metadata.title || "Link preview"}
@@ -395,7 +345,6 @@
                   <span>Add to iPod</span>
                 </button>
                 <button
-<<<<<<< HEAD
                   onClick={handleOpenYouTube}
                   className="flex items-center justify-center gap-1.5 px-3 py-2 text-[12px] bg-gray-100 hover:bg-gray-200 rounded-md transition-colors flex-1"
                   title="Open YouTube"
@@ -403,20 +352,11 @@
                 >
                   <ExternalLink className="h-3 w-3" />
                   <span>Open YouTube</span>
-=======
-                  onClick={handleOpenInYouTube}
-                  className="flex items-center justify-center gap-1.5 px-3 py-2 text-[12px] bg-gray-100 hover:bg-gray-200 rounded-md transition-colors flex-1"
-                  title="Open in YouTube"
-                >
-                  <ExternalLink className="h-3 w-3" />
-                  <span>Open in YouTube</span>
->>>>>>> ec9fb86b
                 </button>
               </div>
             ) : (
               <div className="flex gap-2 pt-2 border-t border-gray-100">
                 <button
-<<<<<<< HEAD
                   onClick={handleOpenExternally}
                   className="flex items-center justify-center gap-1.5 px-3 py-2 text-[12px] bg-gray-100 hover:bg-gray-200 rounded-md transition-colors w-full"
                   title="Open Externally"
@@ -424,14 +364,6 @@
                 >
                   <ExternalLink className="h-3 w-3" />
                   <span>Open Externally</span>
-=======
-                  onClick={handleOpenOriginalLink}
-                  className="flex items-center justify-center gap-1.5 px-3 py-2 text-[12px] bg-gray-100 hover:bg-gray-200 rounded-md transition-colors w-full"
-                  title="Open External Link"
-                >
-                  <ExternalLink className="h-3 w-3" />
-                  <span>Open External Link</span>
->>>>>>> ec9fb86b
                 </button>
               </div>
             )}
