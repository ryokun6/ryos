{
  "version": "10.3",
  "buildNumber": "8ab4b02",
  "commitSha": "8ab4b02555aaa9fa676a3a2743594adbf31068b6",
<<<<<<< HEAD
  "buildTime": "2025-12-12T12:32:20.750Z",
=======
  "buildTime": "2025-12-12T06:50:19.703Z",
>>>>>>> 04c8cc56
  "majorVersion": 10,
  "minorVersion": 3,
  "desktopVersion": "1.0.1"
}<|MERGE_RESOLUTION|>--- conflicted
+++ resolved
@@ -2,11 +2,7 @@
   "version": "10.3",
   "buildNumber": "8ab4b02",
   "commitSha": "8ab4b02555aaa9fa676a3a2743594adbf31068b6",
-<<<<<<< HEAD
-  "buildTime": "2025-12-12T12:32:20.750Z",
-=======
   "buildTime": "2025-12-12T06:50:19.703Z",
->>>>>>> 04c8cc56
   "majorVersion": 10,
   "minorVersion": 3,
   "desktopVersion": "1.0.1"
