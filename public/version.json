{
  "version": "10.3",
  "buildNumber": "751329c",
  "commitSha": "751329cfca525ab68b3ca650f26e22466a75be08",
<<<<<<< HEAD
  "buildTime": "2025-12-06T18:08:11.238Z",
=======
  "buildTime": "2025-12-06T18:06:40.123Z",
>>>>>>> 3163b31d
  "majorVersion": 10,
  "minorVersion": 3
}<|MERGE_RESOLUTION|>--- conflicted
+++ resolved
@@ -2,11 +2,7 @@
   "version": "10.3",
   "buildNumber": "751329c",
   "commitSha": "751329cfca525ab68b3ca650f26e22466a75be08",
-<<<<<<< HEAD
-  "buildTime": "2025-12-06T18:08:11.238Z",
-=======
   "buildTime": "2025-12-06T18:06:40.123Z",
->>>>>>> 3163b31d
   "majorVersion": 10,
   "minorVersion": 3
 }